--- conflicted
+++ resolved
@@ -31,10 +31,7 @@
           pip install -r requirements.txt
           pip install coveralls
           pip install basemap
-<<<<<<< HEAD
-=======
           pip install mt-metadata
->>>>>>> 5a5a9c6a
           pip install obspy
           pip install 'mth5>=0.4.9'
           pip install 'moto[server]'
@@ -50,10 +47,7 @@
           pip install -r requirements.txt
           pip install coveralls
           pip install basemap
-<<<<<<< HEAD
-=======
           pip install mt-metadata
->>>>>>> 5a5a9c6a
           pip install obspy
           pip install 'mth5>=0.4.9'
           pip install 'moto[server]'
@@ -69,10 +63,7 @@
           pip install -r requirements.txt
           pip install coveralls
           pip install basemap
-<<<<<<< HEAD
-=======
           pip install mt-metadata
->>>>>>> 5a5a9c6a
           pip install obspy
           pip install 'mth5>=0.4.9'
           python -m pyspedas.projects.mms.tests.setup_tests
