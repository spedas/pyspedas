--- conflicted
+++ resolved
@@ -71,13 +71,8 @@
                   password=None,
                   verify=False,
                   session=None,
-<<<<<<< HEAD
                   basic_auth=False,
                   nbr_tries=0):
-=======
-                  basic_auth=False
-                  ):
->>>>>>> 0dd92cf7
     """
     Download a file and return its local path; this function is primarily meant to be called by the download function
 
@@ -407,11 +402,8 @@
                 continue
             resp_data = download_file(url=url, filename=filename, username=username, password=password, verify=verify,
                                       headers=headers, session=session, basic_auth=basic_auth)
-<<<<<<< HEAD
-
-=======
-        
->>>>>>> 0dd92cf7
+
+
         if resp_data is not None:
             if not isinstance(resp_data, list):
                 resp_data = [resp_data]
