--- conflicted
+++ resolved
@@ -264,17 +264,10 @@
                     # we'll need to parse the HTML index file for the file list
                     with warnings.catch_warnings():
                         warnings.simplefilter("ignore", category=ResourceWarning)
-<<<<<<< HEAD
-                        if basic_auth == False:
-                            html_index = session.get(url_base, verify=verify, headers=headers)
-                        else:
-                            html_index = session.get(url_base, verify=verify, headers=headers, auth=(username,password))
-=======
                         if not basic_auth:
                             html_index = session.get(url_base, verify=verify, headers=headers)
                         else:
                             html_index = session.get(url_base, verify=verify, headers=headers, auth=(username, password))
->>>>>>> 5342661d
 
                     if html_index.status_code == 404:
                         logging.error('Remote index not found: ' + url_base)
