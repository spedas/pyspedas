--- conflicted
+++ resolved
@@ -8,11 +8,7 @@
 setup(
     name='pyspedas',
     version='1.3.21',
-<<<<<<< HEAD
-    description='Python Space Physics Environment Data Analysis Software (SPEDAS)',
-=======
     description='Python Space Physics Environment Data Analysis Software (pySPEDAS)',
->>>>>>> c3d74b6b
     long_description=open('README.md').read(),
     long_description_content_type='text/markdown',
     url='https://github.com/spedas/pyspedas',
