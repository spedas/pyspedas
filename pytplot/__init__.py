# Copyright 2018 Regents of the University of Colorado. All Rights Reserved.
# Released under the MIT license.
# This software was developed at the University of Colorado's Laboratory for Atmospheric and Space Physics.
# Verify current version before use at: https://github.com/MAVENSDC/PyTplot

import numpy as np
from _collections import OrderedDict

from . import HTMLPlotter


# This variable will be constantly changed depending on what x value the user is hovering over
class HoverTime(object):
    hover_time = 0
    functions_to_call = []

    def register_listener(self, fn):
        self.functions_to_call.append(fn)
        return

    # New time is time we're hovering over, grabbed from TVarFigure(1D/Spec/Alt/Map)
    # name is whatever tplot we're currently hovering over (relevant for 2D interactive
    # plots that appear when plotting a spectrogram).
    def change_hover_time(self, new_time, name=None):
        self.hover_time = new_time
        for f in self.functions_to_call:
            f(self.hover_time, name)
        return


using_graphics = True

try:
    import pyqtgraph as pg
    from pyqtgraph.Qt import QtWidgets

    pg.setConfigOptions(imageAxisOrder='row-major')
    pg.setConfigOptions(background='w')


    class PlotWindow(QtWidgets.QMainWindow):
        def __init__(self):
            super().__init__()

        def init_savepng(self, exporter):
            # Set up the save PNG button/call exportpng function that activates when user presses button
            exportdatapngaction = QtWidgets.QAction("Save PNG", self)
            exportdatapngaction.triggered.connect(lambda: self.exportpng(exporter))

            # Set up menu bar to display and call creation of save PNG button
            menubar = self.menuBar()
            menubar.setNativeMenuBar(False)
            menubar.addAction(exportdatapngaction)
            self.setWindowTitle('PyTplot Window')

        def exportpng(self, exporter):
            # Function called by save PNG button to grab the image from the plot window and save it
            fname = QtWidgets.QFileDialog.getSaveFileName(self, 'Open file', 'pytplot.png', filter="png (*.png *.)")
            exporter.parameters()['width'] = tplot_opt_glob['window_size'][0]
            exporter.parameters()['height'] = tplot_opt_glob['window_size'][1]
            exporter.export(fname[0])

        def newlayout(self, layout):
            # Needed for displaying plots
            self.setCentralWidget(layout)
except:
    using_graphics = False


class TVar(object):
    """
    The basic data object in pytplot.  Each dataset is its own separate TVar object.
    This exists to encapsulate the data and details about how to plot the data.
    """

    def __init__(self, name, number, data, spec_bins, xaxis_opt, yaxis_opt, zaxis_opt, line_opt,
                 trange, dtype, create_time, time_bar, extras, links):

        # Name of the TVar
        self.name = name
        # TVar number
        self.number = number
        # The data of the TVar
        self.data = data
        # The spec_bins, if applicable
        self.spec_bins = spec_bins
        # Specifies if extra (interactive) 2D plot appears - only applicable with spectrogram plots
        self.interactive = False
        # If there are spec_bins (i.e., this is a spectrogram), interactive is True
        if self.spec_bins is not None:
            self.interactive = True
        # Dictionary of the x axis options
        self.xaxis_opt = xaxis_opt
        # Dictionary of the y axis options
        self.yaxis_opt = yaxis_opt
        # Dictionary of the z axis options
        self.zaxis_opt = zaxis_opt
        # Dictionary of the x axis options for interactive plots
        self.interactive_xaxis_opt = xaxis_opt
        # Dictionary of the y axis options for interactive plots
        self.interactive_yaxis_opt = yaxis_opt
        # Dictionary of line options
        self.line_opt = line_opt
        # The time range
        self.trange = trange
        # The data type of the data (ex - int/double)
        self.dtype = dtype
        # String of creation time of this object
        self.create_time = create_time
        # Array of time bar objects
        self.time_bar = time_bar
        # Dictionary of extra objects
        self.extras = extras
        # Dictionary of linked tvars (things like latitude/longitude/altitude)
        self.links = links
        # Whether or not the spec_bins vary in time
        self.spec_bins_time_varying = False
        # Whether the spec_bins are ascending or decending order
        self.spec_bins_ascending = self._check_spec_bins_ordering()

        # Add in default values for crosshair names, y/z axis_opt, etc.
<<<<<<< HEAD
        self.extras['char_size'] = 10

        self.xaxis_opt['axis_label'] = 'Time'
        self.yaxis_opt['axis_label'] = 'Y-Axis'
        self.zaxis_opt['axis_label'] = 'Z-Axis'

        self.xaxis_opt['crosshair'] = 'X'
        self.yaxis_opt['crosshair'] = 'Y'
        self.zaxis_opt['crosshair'] = 'Z'

        self.xaxis_opt['x_axis_type'] = 'linear'
        self.yaxis_opt['y_axis_type'] = 'linear'
        self.zaxis_opt['z_axis_type'] = 'linear'

=======
        self.xaxis_opt['axis_label'] = 'Time'
        self.yaxis_opt['axis_label'] = 'Y-Axis'
        self.zaxis_opt['axis_label'] = 'Z-Axis'
        
        self.xaxis_opt['crosshair'] = 'X'
        self.yaxis_opt['crosshair'] = 'Y'
        self.zaxis_opt['crosshair'] = 'Z'
        
        self.xaxis_opt['x_axis_type'] = 'linear'
        self.yaxis_opt['y_axis_type'] = 'linear'
        self.zaxis_opt['z_axis_type'] = 'linear'
        
>>>>>>> 63420396
        self.interactive_xaxis_opt['xi_axis_type'] = 'linear'
        self.interactive_yaxis_opt['yi_axis_type'] = 'linear'
        
    def _check_spec_bins_ordering(self):
        """
        This is a private function of the TVar object, this is run during
        object creation to check if spec_bins are ascending or descending
        """
        if self.spec_bins is None:
            return
        if len(self.spec_bins) == len(self.data.index):
            self.spec_bins_time_varying = True
            break_top_loop = False
            for index, row in self.spec_bins.iterrows():
                if row.isnull().values.all():
                    continue
                else:
                    for i in row.index:
                        if np.isfinite(row[i]) and np.isfinite(row[i + 1]):
                            ascending = row[i] < row[i + 1]
                            break_top_loop = True
                            break
                        else:
                            continue
                    if break_top_loop:
                        break
        else:
            ascending = self.spec_bins[0].iloc[0] < self.spec_bins[1].iloc[0]
        return ascending

    def link_to_tvar(self, name, link, method='linear'):
        from scipy import interpolate
        from scipy.interpolate import interp1d
        from .store_data import store_data
        # pull saved variables from data_quants
        link_timeorig = np.asarray(data_quants[link].data.index.tolist())
        link_dataorig = np.asarray(data_quants[link].data[0].tolist())
        tvar_timeorig = np.asarray(self.data.index.tolist())

        # shorten tvar array to be within link array
        while tvar_timeorig[-1] > link_timeorig[-1]:
            tvar_timeorig = np.delete(tvar_timeorig, -1)
        while tvar_timeorig[0] < link_timeorig[0]:
            tvar_timeorig = np.delete(tvar_timeorig, 0)

        x = link_timeorig
        y = link_dataorig
        xnew = tvar_timeorig

        # choose method, interpolate, plot, and store
        if method == 'linear':
            f = interp1d(x, y)
            newvarname = link + "_" + self.name + "_link"
            store_data(newvarname, data={'x': xnew, 'y': f(xnew)})
        elif method == 'cubic':
            f2 = interp1d(x, y, kind='cubic')
            newvarname = link + "_" + self.name + "_link"
            store_data(newvarname, data={'x': xnew, 'y': f2(xnew)})
        elif method == 'quad_spline':
            tck = interpolate.splrep(x, y, s=0, k=2)
            ynew = interpolate.splev(xnew, tck, der=0)
            newvarname = link + "_" + self.name + "_link"
            store_data(newvarname, data={'x': xnew, 'y': ynew})

        else:
            print('Error: choose interpolation method.')
            print('linear, cubic, quad_spline')
            return

        self.links[name] = newvarname


# Global Variables
hover_time = HoverTime()
data_quants = OrderedDict()
interactive_window = None  # 2D interactive window that appears whenever plotting spectrograms w/ tplot.
# If option 't_average' is set by user, then x and y values on this plot are the average of the user-specified
# number of seconds for which the cursor location should be averaged.
static_window = None  # 2D window showing data at certain point in time from a spectrogram plot.
static_tavg_window = None  # 2D window showing averaged y and z data for a specified time range from a spectrogram plot.
tplot_opt_glob = dict(tools="xpan,crosshair,reset",
                      min_border_top=15, min_border_bottom=0,
                      title_align='center', window_size=[800, 800],
                      title_size='12pt', title_text='', crosshair=True)
lim_info = {}
extra_layouts = {}

if using_graphics:
    pytplotWindows = []  # This is a list that will hold future qt windows
    from . import QtPlotter

    qt_plotters = {'qtTVarFigure1D': QtPlotter.TVarFigure1D,
                   'qtTVarFigureSpec': QtPlotter.TVarFigureSpec,
                   'qtTVarFigureAlt': QtPlotter.TVarFigureAlt,
                   'qtTVarFigureMap': QtPlotter.TVarFigureMap}

bokeh_plotters = {'bkTVarFigure1D': HTMLPlotter.TVarFigure1D,
                  'bkTVarFigureMap': HTMLPlotter.TVarFigureMap,
                  'bkTVarFigureAlt': HTMLPlotter.TVarFigureAlt,
                  'bkTVarFigureSpec': HTMLPlotter.TVarFigureSpec}

from .store_data import store_data
from .tplot import tplot
from .get_data import get_data
from .xlim import xlim
from .ylim import ylim
from .zlim import zlim
from .tlimit import tlimit
from .tplot_save import tplot_save
from .tplot_names import tplot_names
from .tplot_restore import tplot_restore
from .get_timespan import get_timespan
from .tplot_options import tplot_options
from .tplot_rename import tplot_rename
from .get_ylimits import get_ylimits
from .timebar import timebar
from .del_data import del_data
from .timespan import timespan
from .options import options
from .timestamp import timestamp
from .cdf_to_tplot import cdf_to_tplot
from .netcdf_to_tplot import netcdf_to_tplot
from .tplot_utilities import compare_versions
from .link import link
from pytplot.tplot_math import *

# If we are in an ipython environment, set the gui to be qt5
# This allows the user to interact with the window in real time
try:
    magic = get_ipython().magic
    magic(u'%gui qt5')
except:
    pass

#from module import all files
if using_graphics:
    pg.mkQApp()

compare_versions()<|MERGE_RESOLUTION|>--- conflicted
+++ resolved
@@ -5,7 +5,6 @@
 
 import numpy as np
 from _collections import OrderedDict
-
 from . import HTMLPlotter
 
 
@@ -119,7 +118,6 @@
         self.spec_bins_ascending = self._check_spec_bins_ordering()
 
         # Add in default values for crosshair names, y/z axis_opt, etc.
-<<<<<<< HEAD
         self.extras['char_size'] = 10
 
         self.xaxis_opt['axis_label'] = 'Time'
@@ -134,20 +132,6 @@
         self.yaxis_opt['y_axis_type'] = 'linear'
         self.zaxis_opt['z_axis_type'] = 'linear'
 
-=======
-        self.xaxis_opt['axis_label'] = 'Time'
-        self.yaxis_opt['axis_label'] = 'Y-Axis'
-        self.zaxis_opt['axis_label'] = 'Z-Axis'
-        
-        self.xaxis_opt['crosshair'] = 'X'
-        self.yaxis_opt['crosshair'] = 'Y'
-        self.zaxis_opt['crosshair'] = 'Z'
-        
-        self.xaxis_opt['x_axis_type'] = 'linear'
-        self.yaxis_opt['y_axis_type'] = 'linear'
-        self.zaxis_opt['z_axis_type'] = 'linear'
-        
->>>>>>> 63420396
         self.interactive_xaxis_opt['xi_axis_type'] = 'linear'
         self.interactive_yaxis_opt['yi_axis_type'] = 'linear'
         
@@ -282,7 +266,7 @@
 except:
     pass
 
-#from module import all files
+# from module import all files
 if using_graphics:
     pg.mkQApp()
 
