# Copyright 2018 Regents of the University of Colorado. All Rights Reserved.
# Released under the MIT license.
# This software was developed at the University of Colorado's Laboratory for Atmospheric and Space Physics.
# Verify current version before use at: https://github.com/MAVENSDC/PyTplot

from __future__ import division
import os
import datetime
from sys import platform
import pickle
import math
import pandas as pd
import numpy as np
import pytz
from _collections import OrderedDict
from . import data_quants
import pytplot
from platform import system

def compare_versions():
    #import libraries
    import requests

    #access complete list of revision numbers on PyPI 
    pytplot_url = "https://pypi.python.org/pypi/pytplot/json"
    try:
        pt_pypi_vn = sorted(requests.get(pytplot_url).json()['releases'])
    except:
        return
    
    #find PyPI version number
    pt_pypi_vn = pt_pypi_vn[-1]
    pr1 = pt_pypi_vn
    pt_pypi_vn = pt_pypi_vn.split(".")
    #convert to integer array for comparison
    pt_pypi_vn = [int(i) for i in pt_pypi_vn]
    
    #find current directory out of which code is executing
    dir_path = os.path.dirname(os.path.realpath(__file__))
    version_path = dir_path + '/version.txt'
    #open version.txt in current directory and read
    with open(version_path) as f:
        cur_vn = f.readline()
    cur_vn = "".join(cur_vn)
    pr2 = cur_vn
    cur_vn = cur_vn.split(".")
    #convert to integer array for comparison
    cur_vn = [int(i) for i in cur_vn]

    #for each item in version number array [X.Y.Z]
    for i in range(len(cur_vn)):
        #if current item > PyPI item (hypothetical), break, latest version is running
        if cur_vn[i] > pt_pypi_vn[i]:
            old_flag = 0
            break
        #if current item = PyPI item, continue to check next item
        elif cur_vn[i] == pt_pypi_vn[i]:
            old_flag = 0
            continue
        #if current item < PyPI item, indicative of old version, throw flag to initiate warning
        else:
            old_flag = 1
            break

    #if not running latest version, throw warning
    if old_flag == 1:
        print("PyPI PyTplot Version")
        print(pr1)
        print("Your PyTplot Version in " + dir_path)
        print(pr2)
        print("")
        print('****************************** WARNING! ******************************')
        print('*                                                                    *')
        print('*          You are running an outdated version of PyTplot.           *')
        print('*              Sync your module for the latest updates.              *')
        print('*                                                                    *')
        print('****************************** WARNING! ******************************')
    return 
        
def option_usage():
    print("options 'tplot variable name' 'plot option' value[s]")
    return

def set_tplot_options(option, value, old_tplot_opt_glob):
    new_tplot_opt_glob = old_tplot_opt_glob
    
    if option == 'title':
        new_tplot_opt_glob['title_text'] = value
    
    elif option == 'title_size':
        str_size = str(value) + 'pt'
        new_tplot_opt_glob['title_size'] = str_size
        
    elif option == 'wsize':
        new_tplot_opt_glob['window_size'] = value
        
    elif option == 'title_align':
        new_tplot_opt_glob['title_align'] = value
        
    elif option == 'var_label':
        new_tplot_opt_glob['var_label'] = value
        
    elif option == 'alt_range':
        new_tplot_opt_glob['alt_range'] = value
    
    return (new_tplot_opt_glob)

def str_to_int(time_str):
    epoch_t = "1970-1-1 00:00:00"
    pattern = "%Y-%m-%d %H:%M:%S"
    epoch_t1 = datetime.datetime.strptime(epoch_t, pattern)
    time_str1 = datetime.datetime.strptime(time_str, pattern)
    time_int = int((time_str1-epoch_t1).total_seconds())
    return time_int

def int_to_str(time_int):
    if math.isnan(time_int):
        return "NaN"
    else:
        return datetime.datetime.fromtimestamp(int(round(time_int)), tz=pytz.UTC).strftime("%Y-%m-%d %H:%M:%S")

def return_bokeh_colormap(name):
    import matplotlib as mpl
    from matplotlib import cm
   
    # This currently gives mac users a headache, so not bothering with it if on a mac 
    if system() != 'Darwin':
        mpl.use('tkagg')
    
    if name=='yellow':
        map = [rgb_to_hex(tuple((np.array([1,1,0,1])*255).astype(np.int))) for x in range(0,256)]
        return map
    elif name=='red':
        map = [rgb_to_hex(tuple((np.array([1,0,0,1])*255).astype(np.int))) for x in range(0,256)]
        return map
    elif name=='blue':
        map = [rgb_to_hex(tuple((np.array([0,0,1,1])*255).astype(np.int))) for x in range(0,256)]
        return map
    elif name=='green':
        map = [rgb_to_hex(tuple((np.array([0,1,0,1])*255).astype(np.int))) for x in range(0,256)]
        return map
    elif name=='purple':
        map = [rgb_to_hex(tuple((np.array([1,0,1,1])*255).astype(np.int))) for x in range(0,256)]
        return map
    elif name=='teal':
        map = [rgb_to_hex(tuple((np.array([0,1,1,1])*255).astype(np.int))) for x in range(0,256)]
        return map
    else:
        cm = mpl.cm.get_cmap(name)
        map = [rgb_to_hex(tuple((np.array(cm(x))*255).astype(np.int))) for x in range(0,cm.N)]
        return map

def rgb_to_hex(rgb):
    red = rgb[0]
    green = rgb[1]
    blue = rgb[2]
    return '#%02x%02x%02x' % (red, green, blue)

def get_heatmap_color(color_map, min_val, max_val, values, zscale = 'log'):
    colors = []
    if not isinstance(values, list):
        values = [values]
    for value in values:
        if np.isfinite(value):
            if value > max_val:
                value = max_val
            if value < min_val:
                colors.append("#%02x%02x%02x" % (255, 255, 255))
                continue
            if zscale=='log':
                log_min=np.log10(min_val)
                log_max=np.log10(max_val)
                log_val=np.log10(value)
                if np.isfinite(np.log10(value)):
                    cm_index = int((((log_val-log_min) / (log_max-log_min)) * (len(color_map)-1)))
                    colors.append(color_map[cm_index])
                else:
                    colors.append(("#%02x%02x%02x" % (255, 255, 255)))
            else:
                cm_index = int((((value-min_val) / (max_val-min_val)) * (len(color_map)-1)))
                colors.append(color_map[cm_index])
        else:
            colors.append("#%02x%02x%02x" % (255, 255, 255))
    return colors
    
def timebar_delete(t, varname=None, dim='height'):
    if varname is None:
        for name in pytplot.data_quants:
            list_timebars = pytplot.data_quants[name].time_bar
            elem_to_delete = []
            for elem in list_timebars:
                for num in t:
                    if (elem.location == num) and (elem.dimension == dim):
                        elem_to_delete.append(elem)
            for i in elem_to_delete:
                list_timebars.remove(i)
            pytplot.data_quants[name].time_bar = list_timebars
    else:
        if not isinstance(varname, list):
            varname = [varname]
        for i in varname:
            if i not in pytplot.data_quants.keys():
                print(str(i) + " is currently not in pytplot.")
                return
            list_timebars = pytplot.data_quants[i].time_bar
            elem_to_delete = []
            for elem in list_timebars:
                for num in t:
                    if (elem.location == num) and (elem.dimension == dim):
                        elem_to_delete.append(elem)
            for j in elem_to_delete:
                list_timebars.remove(j)
            pytplot.data_quants[i].time_bar = list_timebars
    return    

def return_lut(name):
    import matplotlib as mpl
<<<<<<< HEAD
    # mpl.use('tkagg')
    from matplotlib import cm
=======
    from matplotlib import cm	    
    
    # This currently gives mac users a headache, so not bothering with it if on a mac
    if system() != 'Darwin':
        mpl.use('tkagg')
>>>>>>> 10636fc4
    
    if name=='yellow':
        map = [(np.array([1,1,0,1])*255).astype(np.int) for x in range(0,256)]
        return map
    elif name=='red':
        map = [(np.array([1,0,0,1])*255).astype(np.int) for x in range(0,256)]
        return map
    elif name=='blue':
        map = [(np.array([0,0,1,1])*255).astype(np.int) for x in range(0,256)]
        return map
    elif name=='green':
        map = [(np.array([0,1,0,1])*255).astype(np.int) for x in range(0,256)]
        return map
    elif name=='purple':
        map = [(np.array([1,0,1,1])*255).astype(np.int) for x in range(0,256)]
        return map
    elif name=='teal':
        map = [(np.array([0,1,1,1])*255).astype(np.int) for x in range(0,256)]
        return map
    else:
        cm = mpl.cm.get_cmap(name)
        map = [(np.array(cm(x))*255).astype(np.int) for x in range(0,cm.N)]
        return map
    
def get_available_qt_window():
    #Delete old windows
    for w in pytplot.pytplotWindows:
        if not w.isVisible():
            del w
            
    #Add a new one to the list
    pytplot.pytplotWindows.append(pytplot.PlotWindow())
    
    #Return the latest window
    return pytplot.pytplotWindows[-1]

def rgb_color(color):
    color_opt = {
                'indianred':(205,92,92),
                'lightcoral':(240,128,128),
                'salmon':(250,128,114),
                'darksalmon':(233,150,122),
                'lightsalmon':(255,160,122),
                'crimson':(220,20,60),
                'red':(255,0,0),
                'firebrick':(178,34,34),
                'darkred':(139,0,0),
                
                'pink':(255,192,203),
                'lightpink':(255,182,193),
                'hotpink':(255,105,180),
                'deeppink':(255,20,147),
                'mediumvioletred':(199,21,133),
                'palevioletred':(219,112,147),
                
                'tomato':(255,99,71),
                'orangered':(255,69,0),
                'darkorange':(255,140,0),
                'orange':(255,165,0),
                
                'gold':(155,215,0),
                'yellow':(255,255,0),
                'lightyellow':(255,255,224),
                'lemonchiffon':(255,250,205),
                'lightgoldenrodyellow':(250,250,210),
                'papayawhip':(255,239,213),
                'moccasin':(255,228,181),
                'peachpuff':(255,218,185),
                'palegoldenrod':(238,232,170),
                'khaki':(240,230,130),
                'darkkhaki':(189,183,107),
                
                'lavender':(230,230,250),
                'thistle':(216,191,216),
                'plum':(221,160,221),
                'violet':(238,130,238),
                'orchid':(218,112,214),
                'fuchsia':(255,0,255),
                'magenta':(255,0,255),
                'mediumorchid':(186,85,211),
                'mediumpurple':(147,112,219),
                'rebeccapurple':(102,51,153),
                'blueviolet':(138,43,226),
                'darkviolet':(148,0,211),
                'darkorchid':(153,50,204),
                'darkmagenta':(139,0,139),
                'purple':(128,0,128),
                'indigo':(75,0,130),
                'slateblue':(106,90,205),
                'darkslateblue':(72,61,139),
                'mediumslateblue':(123,104,238),
                
                'greenyellow':(173,255,47),
                'chartreuse':(127,255,0),
                'lawngreen':(124,252,0),
                'lime':(0,255,0),
                'limegreen':(50,205,50),
                'palegreen':(152,251,152),
                'lightgreen':(144,238,144),
                'mediumspringgreen':(0,250,154),
                'springgreen':(0,255,127),
                'mediumseagreen':(60,179,113),
                'seagreen':(46,139,87),
                'forestgreen':(34,139,34),
                'green':(0,128,0),
                'darkgreen':(0,100,0),
                'yellowgreen':(154,205,50),
                'olivedrab':(107,142,35),
                'olive':(128,128,0),
                'darkolivegreen':(85,107,47),
                'mediumaquamarine':(102,205,170),
                'darkseagreen':(143,188,139),
                'lightseagreen':(32,178,170),
                'darkcyan':(0,139,139),
                'teal':(0,128,128),
                
                'aqua':(0,255,255),
                'cyan':(0,255,255),
                'lightcyan':(224,255,255),
                'paleturquoise':(175,238,238),
                'aquamarine':(127,255,212),
                'turquoise':(64,224,208),
                'mediumturquoise':(72,209,204),
                'darkturquoise':(0,206,209),
                'cadetblue':(95,158,160),
                'steelblue':(70,130,180),
                'lightsteelblue':(176,196,222),
                'powderblue':(176,224,230),
                'lightblue':(173,216,23),
                'skyblue':(135,206,235),
                'lightskyblue':(135,206,250),
                'deepskyblue':(0,191,255),
                'dodgerblue':(30,144,255),
                'cornflowerblue':(100,149,237),
                'royalblue':(65,105,225),
                'blue':(0,0,255),
                'mediumblue':(0,0,205),
                'darkblue':(0,0,139),
                'navy':(0,0,128),
                'midnightblue':(25,25,112),
                
                'cornsilk':(255,248,220),
                'blanchedalmond':(255,235,205),
                'bisque':(255,228,196),
                'navajowhite':(155,222,173),
                'wheat':(245,222,179),
                'burlywood':(222,184,135),
                'tan':(210,208,214),
                'rosybrown':(188,143,143),
                'sandybrown':(244,164,96),
                'goldenrod':(218,165,32),
                'darkgoldenrod':(184,134,11),
                'peru':(205,133,63),
                'chocolate':(210,105,30),
                'saddlebrown':(139,69,19),
                'sienna':(160,82,45),
                'brown':(165,42,42),
                'maroon':(128,0,0),
                'white':(255,255,255),
                'snow':(255,250,250),
                'honeydew':(240,255,240),
                'mintcream':(245,255,250),
                'azure':(240,255,255),
                'aliceblue':(240,248,255),
                'ghostwhite':(248,248,255),
                'whitesmoke':(245,245,245),
                'seashell':(255,245,238),
                'beige':(245,245,220),
                'oldlace':(253,245,230),
                'floralwhite':(255,250,240),
                'ivory':(255,255,240),
                'antiquewhite':(250,235,215),
                'linen':(250,240,230),
                'lavenderblush':(255,240,245),
                'mistyrose':(255,228,255),
                
                'gainsboro':(220,220,220),
                'lightgray':(211,211,211),
                'silver':(192,192,192),
                'darkgray':(169,169,169),
                'gray':(128,128,128),
                'dimgray':(105,105,105),
                'lightslategray':(119,136,153),
                'slategray':(112,128,144),
                'darkslategray':(47,79,79),
                'black':(0,0,0),
                
                'r':(255,0,0),
                'g':(0,128,0),
                'b':(0,0,255),
                'c':(0,255,255),
                'y':(255,255,0),
                'm':(255,0,255),
                'w':(255,255,255),
                'k':(0,0,0)
                 }

    if type(color) is not list:
        rgbcolor = color_opt[color]
    else:
        rgbcolor = len(color)*[0]
        for i,val in enumerate(color):
            rgbcolor[i] = color_opt[val]
    return rgbcolor<|MERGE_RESOLUTION|>--- conflicted
+++ resolved
@@ -6,63 +6,59 @@
 from __future__ import division
 import os
 import datetime
-from sys import platform
-import pickle
 import math
-import pandas as pd
 import numpy as np
 import pytz
-from _collections import OrderedDict
-from . import data_quants
 import pytplot
 from platform import system
 
+
 def compare_versions():
-    #import libraries
+    # import libraries
     import requests
 
-    #access complete list of revision numbers on PyPI 
+    # access complete list of revision numbers on PyPI
     pytplot_url = "https://pypi.python.org/pypi/pytplot/json"
     try:
         pt_pypi_vn = sorted(requests.get(pytplot_url).json()['releases'])
     except:
         return
     
-    #find PyPI version number
+    # find PyPI version number
     pt_pypi_vn = pt_pypi_vn[-1]
     pr1 = pt_pypi_vn
     pt_pypi_vn = pt_pypi_vn.split(".")
-    #convert to integer array for comparison
+    # convert to integer array for comparison
     pt_pypi_vn = [int(i) for i in pt_pypi_vn]
     
-    #find current directory out of which code is executing
+    # find current directory out of which code is executing
     dir_path = os.path.dirname(os.path.realpath(__file__))
     version_path = dir_path + '/version.txt'
-    #open version.txt in current directory and read
+    # open version.txt in current directory and read
     with open(version_path) as f:
         cur_vn = f.readline()
     cur_vn = "".join(cur_vn)
     pr2 = cur_vn
     cur_vn = cur_vn.split(".")
-    #convert to integer array for comparison
+    # convert to integer array for comparison
     cur_vn = [int(i) for i in cur_vn]
 
-    #for each item in version number array [X.Y.Z]
+    # for each item in version number array [X.Y.Z]
     for i in range(len(cur_vn)):
-        #if current item > PyPI item (hypothetical), break, latest version is running
+        # if current item > PyPI item (hypothetical), break, latest version is running
         if cur_vn[i] > pt_pypi_vn[i]:
             old_flag = 0
             break
-        #if current item = PyPI item, continue to check next item
+        # if current item = PyPI item, continue to check next item
         elif cur_vn[i] == pt_pypi_vn[i]:
             old_flag = 0
             continue
-        #if current item < PyPI item, indicative of old version, throw flag to initiate warning
+        # if current item < PyPI item, indicative of old version, throw flag to initiate warning
         else:
             old_flag = 1
             break
 
-    #if not running latest version, throw warning
+    # if not running latest version, throw warning
     if old_flag == 1:
         print("PyPI PyTplot Version")
         print(pr1)
@@ -76,10 +72,12 @@
         print('*                                                                    *')
         print('****************************** WARNING! ******************************')
     return 
-        
+
+
 def option_usage():
     print("options 'tplot variable name' 'plot option' value[s]")
     return
+
 
 def set_tplot_options(option, value, old_tplot_opt_glob):
     new_tplot_opt_glob = old_tplot_opt_glob
@@ -103,7 +101,8 @@
     elif option == 'alt_range':
         new_tplot_opt_glob['alt_range'] = value
     
-    return (new_tplot_opt_glob)
+    return new_tplot_opt_glob
+
 
 def str_to_int(time_str):
     epoch_t = "1970-1-1 00:00:00"
@@ -113,11 +112,13 @@
     time_int = int((time_str1-epoch_t1).total_seconds())
     return time_int
 
+
 def int_to_str(time_int):
     if math.isnan(time_int):
         return "NaN"
     else:
         return datetime.datetime.fromtimestamp(int(round(time_int)), tz=pytz.UTC).strftime("%Y-%m-%d %H:%M:%S")
+
 
 def return_bokeh_colormap(name):
     import matplotlib as mpl
@@ -127,28 +128,29 @@
     if system() != 'Darwin':
         mpl.use('tkagg')
     
-    if name=='yellow':
-        map = [rgb_to_hex(tuple((np.array([1,1,0,1])*255).astype(np.int))) for x in range(0,256)]
-        return map
-    elif name=='red':
-        map = [rgb_to_hex(tuple((np.array([1,0,0,1])*255).astype(np.int))) for x in range(0,256)]
-        return map
-    elif name=='blue':
-        map = [rgb_to_hex(tuple((np.array([0,0,1,1])*255).astype(np.int))) for x in range(0,256)]
-        return map
-    elif name=='green':
-        map = [rgb_to_hex(tuple((np.array([0,1,0,1])*255).astype(np.int))) for x in range(0,256)]
-        return map
-    elif name=='purple':
-        map = [rgb_to_hex(tuple((np.array([1,0,1,1])*255).astype(np.int))) for x in range(0,256)]
-        return map
-    elif name=='teal':
-        map = [rgb_to_hex(tuple((np.array([0,1,1,1])*255).astype(np.int))) for x in range(0,256)]
+    if name == 'yellow':
+        map = [rgb_to_hex(tuple((np.array([1, 1, 0, 1])*255).astype(np.int))) for x in range(0, 256)]
+        return map
+    elif name == 'red':
+        map = [rgb_to_hex(tuple((np.array([1, 0, 0, 1])*255).astype(np.int))) for x in range(0, 256)]
+        return map
+    elif name == 'blue':
+        map = [rgb_to_hex(tuple((np.array([0, 0, 1, 1])*255).astype(np.int))) for x in range(0, 256)]
+        return map
+    elif name == 'green':
+        map = [rgb_to_hex(tuple((np.array([0, 1, 0, 1])*255).astype(np.int))) for x in range(0, 256)]
+        return map
+    elif name == 'purple':
+        map = [rgb_to_hex(tuple((np.array([1, 0, 1, 1])*255).astype(np.int))) for x in range(0, 256)]
+        return map
+    elif name == 'teal':
+        map = [rgb_to_hex(tuple((np.array([0, 1, 1, 1])*255).astype(np.int))) for x in range(0, 256)]
         return map
     else:
         cm = mpl.cm.get_cmap(name)
-        map = [rgb_to_hex(tuple((np.array(cm(x))*255).astype(np.int))) for x in range(0,cm.N)]
-        return map
+        map = [rgb_to_hex(tuple((np.array(cm(x))*255).astype(np.int))) for x in range(0, cm.N)]
+        return map
+
 
 def rgb_to_hex(rgb):
     red = rgb[0]
@@ -156,7 +158,8 @@
     blue = rgb[2]
     return '#%02x%02x%02x' % (red, green, blue)
 
-def get_heatmap_color(color_map, min_val, max_val, values, zscale = 'log'):
+
+def get_heatmap_color(color_map, min_val, max_val, values, zscale='log'):
     colors = []
     if not isinstance(values, list):
         values = [values]
@@ -167,10 +170,10 @@
             if value < min_val:
                 colors.append("#%02x%02x%02x" % (255, 255, 255))
                 continue
-            if zscale=='log':
-                log_min=np.log10(min_val)
-                log_max=np.log10(max_val)
-                log_val=np.log10(value)
+            if zscale == 'log':
+                log_min = np.log10(min_val)
+                log_max = np.log10(max_val)
+                log_val = np.log10(value)
                 if np.isfinite(np.log10(value)):
                     cm_index = int((((log_val-log_min) / (log_max-log_min)) * (len(color_map)-1)))
                     colors.append(color_map[cm_index])
@@ -182,7 +185,8 @@
         else:
             colors.append("#%02x%02x%02x" % (255, 255, 255))
     return colors
-    
+
+
 def timebar_delete(t, varname=None, dim='height'):
     if varname is None:
         for name in pytplot.data_quants:
@@ -213,219 +217,217 @@
             pytplot.data_quants[i].time_bar = list_timebars
     return    
 
+
 def return_lut(name):
     import matplotlib as mpl
-<<<<<<< HEAD
-    # mpl.use('tkagg')
-    from matplotlib import cm
-=======
     from matplotlib import cm	    
     
     # This currently gives mac users a headache, so not bothering with it if on a mac
     if system() != 'Darwin':
         mpl.use('tkagg')
->>>>>>> 10636fc4
-    
-    if name=='yellow':
-        map = [(np.array([1,1,0,1])*255).astype(np.int) for x in range(0,256)]
-        return map
-    elif name=='red':
-        map = [(np.array([1,0,0,1])*255).astype(np.int) for x in range(0,256)]
-        return map
-    elif name=='blue':
-        map = [(np.array([0,0,1,1])*255).astype(np.int) for x in range(0,256)]
-        return map
-    elif name=='green':
-        map = [(np.array([0,1,0,1])*255).astype(np.int) for x in range(0,256)]
-        return map
-    elif name=='purple':
-        map = [(np.array([1,0,1,1])*255).astype(np.int) for x in range(0,256)]
-        return map
-    elif name=='teal':
-        map = [(np.array([0,1,1,1])*255).astype(np.int) for x in range(0,256)]
+
+    if name == 'yellow':
+        map = [(np.array([1, 1, 0, 1])*255).astype(np.int) for x in range(0, 256)]
+        return map
+    elif name == 'red':
+        map = [(np.array([1, 0, 0, 1])*255).astype(np.int) for x in range(0, 256)]
+        return map
+    elif name == 'blue':
+        map = [(np.array([0, 0, 1, 1])*255).astype(np.int) for x in range(0, 256)]
+        return map
+    elif name == 'green':
+        map = [(np.array([0, 1, 0, 1])*255).astype(np.int) for x in range(0, 256)]
+        return map
+    elif name == 'purple':
+        map = [(np.array([1, 0, 1, 1])*255).astype(np.int) for x in range(0, 256)]
+        return map
+    elif name == 'teal':
+        map = [(np.array([0, 1, 1, 1])*255).astype(np.int) for x in range(0, 256)]
         return map
     else:
         cm = mpl.cm.get_cmap(name)
-        map = [(np.array(cm(x))*255).astype(np.int) for x in range(0,cm.N)]
-        return map
-    
+        map = [(np.array(cm(x))*255).astype(np.int) for x in range(0, cm.N)]
+        return map
+
+
 def get_available_qt_window():
-    #Delete old windows
+    # Delete old windows
     for w in pytplot.pytplotWindows:
         if not w.isVisible():
             del w
             
-    #Add a new one to the list
+    # Add a new one to the list
     pytplot.pytplotWindows.append(pytplot.PlotWindow())
     
-    #Return the latest window
+    # Return the latest window
     return pytplot.pytplotWindows[-1]
+
 
 def rgb_color(color):
     color_opt = {
-                'indianred':(205,92,92),
-                'lightcoral':(240,128,128),
-                'salmon':(250,128,114),
-                'darksalmon':(233,150,122),
-                'lightsalmon':(255,160,122),
-                'crimson':(220,20,60),
-                'red':(255,0,0),
-                'firebrick':(178,34,34),
-                'darkred':(139,0,0),
-                
-                'pink':(255,192,203),
-                'lightpink':(255,182,193),
-                'hotpink':(255,105,180),
-                'deeppink':(255,20,147),
-                'mediumvioletred':(199,21,133),
-                'palevioletred':(219,112,147),
-                
-                'tomato':(255,99,71),
-                'orangered':(255,69,0),
-                'darkorange':(255,140,0),
-                'orange':(255,165,0),
-                
-                'gold':(155,215,0),
-                'yellow':(255,255,0),
-                'lightyellow':(255,255,224),
-                'lemonchiffon':(255,250,205),
-                'lightgoldenrodyellow':(250,250,210),
-                'papayawhip':(255,239,213),
-                'moccasin':(255,228,181),
-                'peachpuff':(255,218,185),
-                'palegoldenrod':(238,232,170),
-                'khaki':(240,230,130),
-                'darkkhaki':(189,183,107),
-                
-                'lavender':(230,230,250),
-                'thistle':(216,191,216),
-                'plum':(221,160,221),
-                'violet':(238,130,238),
-                'orchid':(218,112,214),
-                'fuchsia':(255,0,255),
-                'magenta':(255,0,255),
-                'mediumorchid':(186,85,211),
-                'mediumpurple':(147,112,219),
-                'rebeccapurple':(102,51,153),
-                'blueviolet':(138,43,226),
-                'darkviolet':(148,0,211),
-                'darkorchid':(153,50,204),
-                'darkmagenta':(139,0,139),
-                'purple':(128,0,128),
-                'indigo':(75,0,130),
-                'slateblue':(106,90,205),
-                'darkslateblue':(72,61,139),
-                'mediumslateblue':(123,104,238),
-                
-                'greenyellow':(173,255,47),
-                'chartreuse':(127,255,0),
-                'lawngreen':(124,252,0),
-                'lime':(0,255,0),
-                'limegreen':(50,205,50),
-                'palegreen':(152,251,152),
-                'lightgreen':(144,238,144),
-                'mediumspringgreen':(0,250,154),
-                'springgreen':(0,255,127),
-                'mediumseagreen':(60,179,113),
-                'seagreen':(46,139,87),
-                'forestgreen':(34,139,34),
-                'green':(0,128,0),
-                'darkgreen':(0,100,0),
-                'yellowgreen':(154,205,50),
-                'olivedrab':(107,142,35),
-                'olive':(128,128,0),
-                'darkolivegreen':(85,107,47),
-                'mediumaquamarine':(102,205,170),
-                'darkseagreen':(143,188,139),
-                'lightseagreen':(32,178,170),
-                'darkcyan':(0,139,139),
-                'teal':(0,128,128),
-                
-                'aqua':(0,255,255),
-                'cyan':(0,255,255),
-                'lightcyan':(224,255,255),
-                'paleturquoise':(175,238,238),
-                'aquamarine':(127,255,212),
-                'turquoise':(64,224,208),
-                'mediumturquoise':(72,209,204),
-                'darkturquoise':(0,206,209),
-                'cadetblue':(95,158,160),
-                'steelblue':(70,130,180),
-                'lightsteelblue':(176,196,222),
-                'powderblue':(176,224,230),
-                'lightblue':(173,216,23),
-                'skyblue':(135,206,235),
-                'lightskyblue':(135,206,250),
-                'deepskyblue':(0,191,255),
-                'dodgerblue':(30,144,255),
-                'cornflowerblue':(100,149,237),
-                'royalblue':(65,105,225),
-                'blue':(0,0,255),
-                'mediumblue':(0,0,205),
-                'darkblue':(0,0,139),
-                'navy':(0,0,128),
-                'midnightblue':(25,25,112),
-                
-                'cornsilk':(255,248,220),
-                'blanchedalmond':(255,235,205),
-                'bisque':(255,228,196),
-                'navajowhite':(155,222,173),
-                'wheat':(245,222,179),
-                'burlywood':(222,184,135),
-                'tan':(210,208,214),
-                'rosybrown':(188,143,143),
-                'sandybrown':(244,164,96),
-                'goldenrod':(218,165,32),
-                'darkgoldenrod':(184,134,11),
-                'peru':(205,133,63),
-                'chocolate':(210,105,30),
-                'saddlebrown':(139,69,19),
-                'sienna':(160,82,45),
-                'brown':(165,42,42),
-                'maroon':(128,0,0),
-                'white':(255,255,255),
-                'snow':(255,250,250),
-                'honeydew':(240,255,240),
-                'mintcream':(245,255,250),
-                'azure':(240,255,255),
-                'aliceblue':(240,248,255),
-                'ghostwhite':(248,248,255),
-                'whitesmoke':(245,245,245),
-                'seashell':(255,245,238),
-                'beige':(245,245,220),
-                'oldlace':(253,245,230),
-                'floralwhite':(255,250,240),
-                'ivory':(255,255,240),
-                'antiquewhite':(250,235,215),
-                'linen':(250,240,230),
-                'lavenderblush':(255,240,245),
-                'mistyrose':(255,228,255),
-                
-                'gainsboro':(220,220,220),
-                'lightgray':(211,211,211),
-                'silver':(192,192,192),
-                'darkgray':(169,169,169),
-                'gray':(128,128,128),
-                'dimgray':(105,105,105),
-                'lightslategray':(119,136,153),
-                'slategray':(112,128,144),
-                'darkslategray':(47,79,79),
-                'black':(0,0,0),
-                
-                'r':(255,0,0),
-                'g':(0,128,0),
-                'b':(0,0,255),
-                'c':(0,255,255),
-                'y':(255,255,0),
-                'm':(255,0,255),
-                'w':(255,255,255),
-                'k':(0,0,0)
+                'indianred': (205, 92, 92),
+                'lightcoral': (240, 128, 128),
+                'salmon': (250, 128, 114),
+                'darksalmon': (233, 150, 122),
+                'lightsalmon': (255, 160, 122),
+                'crimson': (220, 20, 60),
+                'red': (255, 0, 0),
+                'firebrick': (178, 34, 34),
+                'darkred': (139, 0, 0),
+                
+                'pink': (255, 192, 203),
+                'lightpink': (255, 182, 193),
+                'hotpink': (255, 105, 180),
+                'deeppink': (255, 20, 147),
+                'mediumvioletred': (199, 21, 133),
+                'palevioletred': (219, 112, 147),
+                
+                'tomato': (255, 99, 71),
+                'orangered': (255, 69, 0),
+                'darkorange': (255, 140, 0),
+                'orange': (255, 165, 0),
+                
+                'gold': (155, 215, 0),
+                'yellow': (255, 255, 0),
+                'lightyellow': (255, 255, 224),
+                'lemonchiffon': (255, 250, 205),
+                'lightgoldenrodyellow': (250, 250, 210),
+                'papayawhip': (255, 239, 213),
+                'moccasin': (255, 228, 181),
+                'peachpuff': (255, 218, 185),
+                'palegoldenrod': (238, 232, 170),
+                'khaki': (240, 230, 130),
+                'darkkhaki': (189, 183, 107),
+                
+                'lavender': (230, 230, 250),
+                'thistle': (216, 191, 216),
+                'plum': (221, 160, 221),
+                'violet': (238, 130, 238),
+                'orchid': (218, 112, 214),
+                'fuchsia': (255, 0, 255),
+                'magenta': (255, 0, 255),
+                'mediumorchid': (186, 85, 211),
+                'mediumpurple': (147, 112, 219),
+                'rebeccapurple': (102, 51, 153),
+                'blueviolet': (138, 43, 226),
+                'darkviolet': (148, 0, 211),
+                'darkorchid': (153, 50, 204),
+                'darkmagenta': (139, 0, 139),
+                'purple': (128, 0, 128),
+                'indigo': (75, 0, 130),
+                'slateblue': (106, 90, 205),
+                'darkslateblue': (72, 61, 139),
+                'mediumslateblue': (123, 104, 238),
+                
+                'greenyellow': (173, 255, 47),
+                'chartreuse': (127, 255, 0),
+                'lawngreen': (124, 252, 0),
+                'lime': (0, 255, 0),
+                'limegreen': (50, 205, 50),
+                'palegreen': (152, 251, 152),
+                'lightgreen': (144, 238, 144),
+                'mediumspringgreen': (0, 250, 154),
+                'springgreen': (0, 255, 127),
+                'mediumseagreen': (60, 179, 113),
+                'seagreen': (46, 139, 87),
+                'forestgreen': (34, 139, 34),
+                'green': (0, 128, 0),
+                'darkgreen': (0, 100, 0),
+                'yellowgreen': (154, 205, 50),
+                'olivedrab': (107, 142, 35),
+                'olive': (128, 128, 0),
+                'darkolivegreen': (85, 107, 47),
+                'mediumaquamarine': (102, 205, 170),
+                'darkseagreen': (143, 188, 139),
+                'lightseagreen': (32, 178, 170),
+                'darkcyan': (0, 139, 139),
+                'teal': (0, 128, 128),
+                
+                'aqua': (0, 255, 255),
+                'cyan': (0, 255, 255),
+                'lightcyan': (224, 255, 255),
+                'paleturquoise': (175, 238, 238),
+                'aquamarine': (127, 255, 212),
+                'turquoise': (64, 224, 208),
+                'mediumturquoise': (72, 209, 204),
+                'darkturquoise': (0, 206, 209),
+                'cadetblue': (95, 158, 160),
+                'steelblue': (70, 130, 180),
+                'lightsteelblue': (176, 196, 222),
+                'powderblue': (176, 224, 230),
+                'lightblue': (173, 216, 23),
+                'skyblue': (135, 206, 235),
+                'lightskyblue': (135, 206, 250),
+                'deepskyblue': (0, 191, 255),
+                'dodgerblue': (30, 144, 255),
+                'cornflowerblue': (100, 149, 237),
+                'royalblue': (65, 105, 225),
+                'blue': (0, 0, 255),
+                'mediumblue': (0, 0, 205),
+                'darkblue': (0, 0, 139),
+                'navy': (0, 0, 128),
+                'midnightblue': (25, 25, 112),
+                
+                'cornsilk': (255, 248, 220),
+                'blanchedalmond': (255, 235, 205),
+                'bisque': (255, 228, 196),
+                'navajowhite': (155, 222, 173),
+                'wheat': (245, 222, 179),
+                'burlywood': (222, 184, 135),
+                'tan': (210, 208, 214),
+                'rosybrown': (188, 143, 143),
+                'sandybrown': (244, 164, 96),
+                'goldenrod': (218, 165, 32),
+                'darkgoldenrod': (184, 134, 11),
+                'peru': (205, 133, 63),
+                'chocolate': (210, 105, 30),
+                'saddlebrown': (139, 69, 19),
+                'sienna': (160, 82, 45),
+                'brown': (165, 42, 42),
+                'maroon': (128, 0, 0),
+                'white': (255, 255, 255),
+                'snow': (255, 250, 250),
+                'honeydew': (240, 255, 240),
+                'mintcream': (245, 255, 250),
+                'azure': (240, 255, 255),
+                'aliceblue': (240, 248, 255),
+                'ghostwhite': (248, 248, 255),
+                'whitesmoke': (245, 245, 245),
+                'seashell': (255, 245, 238),
+                'beige': (245, 245, 220),
+                'oldlace': (253, 245, 230),
+                'floralwhite': (255, 250, 240),
+                'ivory': (255, 255, 240),
+                'antiquewhite': (250, 235, 215),
+                'linen': (250, 240, 230),
+                'lavenderblush': (255, 240, 245),
+                'mistyrose': (255, 228, 255),
+                
+                'gainsboro': (220, 220, 220),
+                'lightgray': (211, 211, 211),
+                'silver': (192, 192, 192),
+                'darkgray': (169, 169, 169),
+                'gray': (128, 128, 128),
+                'dimgray': (105, 105, 105),
+                'lightslategray': (119, 136, 153),
+                'slategray': (112, 128, 144),
+                'darkslategray': (47, 79, 79),
+                'black': (0, 0, 0),
+                
+                'r': (255, 0, 0),
+                'g': (0, 128, 0),
+                'b': (0, 0, 255),
+                'c': (0, 255, 255),
+                'y': (255, 255, 0),
+                'm': (255, 0, 255),
+                'w': (255, 255, 255),
+                'k': (0, 0, 0)
                  }
 
     if type(color) is not list:
         rgbcolor = color_opt[color]
     else:
         rgbcolor = len(color)*[0]
-        for i,val in enumerate(color):
+        for i, val in enumerate(color):
             rgbcolor[i] = color_opt[val]
     return rgbcolor