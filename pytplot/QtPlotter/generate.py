--- conflicted
+++ resolved
@@ -114,11 +114,7 @@
     return False
 
 
-<<<<<<< HEAD
-def _get_figure_class(tvar_name, show_xaxis=True, mouse_moved=None, crosshair=False):
-=======
 def _get_figure_class(tvar_name, show_xaxis=True, mouse_moved=None):
->>>>>>> 61600bde
     if 'plotter' in pytplot.data_quants[tvar_name].extras and pytplot.data_quants[tvar_name].extras['plotter'] in \
             pytplot.qt_plotters:
         cls = pytplot.qt_plotters[pytplot.data_quants[tvar_name].extras['plotter']]
