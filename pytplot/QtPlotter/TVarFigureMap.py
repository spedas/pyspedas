--- conflicted
+++ resolved
@@ -157,17 +157,8 @@
         return
 
     def _addlegend(self):
-<<<<<<< HEAD
-        zaxis = pg.AxisItem('right')
-
-        if 'axis_label' in pytplot.data_quants[self.tvar_name].zaxis_opt:
-            zaxis.setLabel(pytplot.data_quants[self.tvar_name].yaxis_opt['axis_label'], **self.labelStyle)
-        else:
-            zaxis.setLabel(' ')
-=======
         zaxis = AxisItem('right')
-        zaxis.setLabel(pytplot.data_quants[self.tvar_name].zaxis_opt['axis_label'])
->>>>>>> 63420396
+        zaxis.setLabel(pytplot.data_quants[self.tvar_name].yaxis_opt['axis_label'], **self.labelStyle)
 
         if self.show_xaxis:
             emptyaxis = BlankAxis('bottom')
