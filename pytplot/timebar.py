# Copyright 2017 Regents of the University of Colorado. All Rights Reserved.
# Released under the MIT license.
# This software was developed at the University of Colorado's Laboratory for Atmospheric and Space Physics.
# Verify current version before use at: https://github.com/MAVENSDC/PyTplot

from pytplot import data_quants
from . import tplot_utilities
from bokeh.models import Span

def timebar(t, varname = None, databar = False, delete = False, color = 'black', thick = 1, dash = False):    
    """
    This function will add a vertical bar to all time series plots.  This is useful if you
    want to bring attention to a specific time.  
    
    Parameters:
        t : flt/list
            The time in seconds since Jan 01 1970 to place the vertical bar.  If a list of numbers are supplied,
            multiple bars will be created.  If "databar" is set, then "t" becomes the point on the y axis to 
            place a horizontal bar.  
        varname : str/list, optional
            The variable(s) to add the vertical bar to.  If not set, the default is to add it to all current plots.  
        databar : bool, optional
            This will turn the timebar into a horizontal data bar.  If this is set True, then variable "t" becomes 
            the point on the y axis to place a horizontal bar.  
        delete : bool, optional
            If set to True, at lease one varname must be supplied.  The timebar at point "t" for variable "varname"
            will be removed.  
        color : str
            The color of the bar
        thick : int
            The thickness of the bar
        dash : bool
            If set to True, the bar is dashed rather than solid
            
    Returns:
        None
    
    Examples:
        >>> # Place a green time bar at 2017-07-17 00:00:00
        >>> import pytplot
        >>> pytplot.timebar(1500249600, color='green')
        
        >>> # Place a dashed data bar at 5500 on the y axis
        >>> pytplot.timebar(5500, dashed=True, databar=True)
        
        >>> Place 3 magenta time bars of thickness 5 
            at [2015-12-26 05:20:01, 2015-12-26 08:06:40, 2015-12-26 08:53:19]
            for variable 'sgx' plot
        >>> pytplot.timebar([1451107201,1451117200,1451119999],'sgx',color='m',thick=5)

    """
    
    # make sure t entered is a list
    if not isinstance(t, list):
        t = [t]
    
<<<<<<< HEAD
    if not isinstance(t, (int, float, complex)):
        t = tplot_utilities.str_to_int(t)
    
=======
    #if entries in list not numerical, run str_to_int
    if not isinstance(t[0], (int, float, complex)):
        t1 = []
        for time in t:
            t1 = t1.append(tplot_utilities.str_to_int(time))
        t = t1
        
>>>>>>> e7ba5c50
    dim = 'height'
    if databar is True:
        dim = 'width'
    
    dash_pattern = 'solid'
    if dash is True:
        dash_pattern = 'dashed'
        
            
    if delete is True:
        tplot_utilities.timebar_delete(t, varname, dim)
        return
    
    #if no varname specified, add timebars to every plot
    if varname is None:
        num_bars = len(t)
        for i in range(num_bars):
            tbar = {}
            tbar['location'] = t[i]
            tbar['dimension'] = dim
            tbar['line_color'] = color
            tbar['line_width'] = thick
            tbar['line_dash'] = dash_pattern
            for name in data_quants:
                temp_data_quants = data_quants[name]
                temp_data_quants.time_bar.append(tbar)
    #if varname specified
    else:
        if not isinstance(varname, list):
            varname = [varname]
        for j in varname:
            if j not in data_quants.keys():
                print(str(j) + "is currently not in pytplot")
            else:
                num_bars = len(t)
                for i in range(num_bars):
                    tbar = Span(location = t[i], dimension = dim, line_color = color, line_width = thick, line_dash = dash_pattern)
                    temp_data_quants = data_quants[j]
                    temp_data_quants.time_bar.append(tbar)
    return<|MERGE_RESOLUTION|>--- conflicted
+++ resolved
@@ -54,11 +54,6 @@
     if not isinstance(t, list):
         t = [t]
     
-<<<<<<< HEAD
-    if not isinstance(t, (int, float, complex)):
-        t = tplot_utilities.str_to_int(t)
-    
-=======
     #if entries in list not numerical, run str_to_int
     if not isinstance(t[0], (int, float, complex)):
         t1 = []
@@ -66,7 +61,6 @@
             t1 = t1.append(tplot_utilities.str_to_int(time))
         t = t1
         
->>>>>>> e7ba5c50
     dim = 'height'
     if databar is True:
         dim = 'width'
@@ -103,7 +97,12 @@
             else:
                 num_bars = len(t)
                 for i in range(num_bars):
-                    tbar = Span(location = t[i], dimension = dim, line_color = color, line_width = thick, line_dash = dash_pattern)
+                    tbar = {}
+                    tbar['location'] = t[i]
+                    tbar['dimension'] = dim
+                    tbar['line_color'] = color
+                    tbar['line_width'] = thick
+                    tbar['line_dash'] = dash_pattern
                     temp_data_quants = data_quants[j]
                     temp_data_quants.time_bar.append(tbar)
     return