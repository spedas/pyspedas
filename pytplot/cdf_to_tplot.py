--- conflicted
+++ resolved
@@ -102,12 +102,8 @@
                 else:
                     if var_atts['VAR_TYPE'].lower() == 'data':
                         print("Cannot find x axis.")
-<<<<<<< HEAD
-                        print("No attribute named DEPEND_TIME or DEPEND_0 in variable " + var)
-=======
                         print("No attribute named DEPEND_TIME or DEPEND_0 in \
                           variable " + var)
->>>>>>> 68b2d0e1
                     continue
                 data_type_description \
                     = cdf_file.varinq(x_axis_var)['Data_Type_Description']
@@ -119,7 +115,6 @@
                     prev_data_quant = data_quants[var_name].data
                     to_merge = True
 
-<<<<<<< HEAD
                 if epoch_cache.get(filename+x_axis_var) is None:
                     delta_plus_var = 0.0
                     delta_minus_var = 0.0
@@ -160,19 +155,12 @@
                         else: # and sometimes constants
                             if delta_plus_var != 0.0 or delta_minus_var != 0.0:
                                 delta_time = (delta_plus_var-delta_minus_var)/2.0
-=======
-                xdata = cdf_file.varget(x_axis_var)
->>>>>>> 68b2d0e1
 
                 if epoch_cache.get(filename + x_axis_var) is None:
                     if ('CDF_TIME' in data_type_description) or \
                             ('CDF_EPOCH' in data_type_description):
                         xdata = cdflib.cdfepoch.unixtime(xdata)
-<<<<<<< HEAD
                         epoch_cache[filename+x_axis_var] = np.array(xdata)+delta_time
-=======
-                        epoch_cache[filename + x_axis_var] = xdata
->>>>>>> 68b2d0e1
                 else:
                     xdata = epoch_cache[filename + x_axis_var]
 
@@ -181,14 +169,6 @@
                 except:
                     continue
 
-<<<<<<< HEAD
-                try:
-                    ydata = cdf_file.varget(var)
-                except:
-                    continue
-
-=======
->>>>>>> 68b2d0e1
                 if ydata is None:
                     continue
                 if "FILLVAL" in var_atts:
@@ -219,19 +199,11 @@
                     if var_atts["DEPEND_3"] in all_cdf_variables:
                         depend_3 = cdf_file.varget(var_atts["DEPEND_3"])
 
-<<<<<<< HEAD
-                if (depend_1 is not None) and (depend_2 is not None) and (depend_3 is not None):
-                    tplot_data['v1'] = depend_1
-                    tplot_data['v2'] = depend_2
-                    tplot_data['v3'] = depend_3
-                elif (depend_1 is not None) and (depend_2 is not None):
-=======
                 if depend_1 is not None and depend_2 is not None and depend_3 is not None:
                     tplot_data['v1'] = depend_1
                     tplot_data['v2'] = depend_2
                     tplot_data['v3'] = depend_3
                 elif depend_1 is not None and depend_2 is not None:
->>>>>>> 68b2d0e1
                     tplot_data['v1'] = depend_1
                     tplot_data['v2'] = depend_2
                 elif depend_1 is not None:
