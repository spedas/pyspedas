# Copyright 2018 Regents of the University of Colorado. All Rights Reserved.
# Released under the MIT license.
# This software was developed at the University of Colorado's Laboratory for Atmospheric and Space Physics.
# Verify current version before use at: https://github.com/MAVENSDC/PyTplot

from __future__ import division
import sys
import os
import pytplot
from bokeh.io import output_file, show, output_notebook, save
from . import HTMLPlotter
from bokeh.embed import components
from pytplot import tplot_utilities
import tempfile
<<<<<<< HEAD

=======
>>>>>>> 61600bde

if pytplot.using_graphics:
    from .QtPlotter import PyTPlot_Exporter
    from pyqtgraph.Qt import QtCore, QtGui, QtCore
    import pyqtgraph as pg
<<<<<<< HEAD
    from . import QtPlotter, interactiveplot, staticplot, staticplot_tavg
=======
    from . import QtPlotter, interactive2dPlot

>>>>>>> 61600bde
    try:
        from PyQt5.QtWebKitWidgets import QWebView as WebView
    except:
        from PyQt5.QtWebEngineWidgets import QWebEngineView as WebView


def tplot(name,
          var_label=None,
<<<<<<< HEAD
          auto_color=True, 
          interactive=False,
          combine_axes=True, 
          nb=False, 
=======
          auto_color=True,
          interactive=False,
          combine_axes=True,
          nb=False,
>>>>>>> 61600bde
          save_file=None,
          gui=False,
          qt=False,
          bokeh=False,
<<<<<<< HEAD
          crosshair=False,
          save_png=None,
          display=True,
          testing=False):
    
=======
          save_png=None,
          display=True):
>>>>>>> 61600bde
    """
    This is the function used to display the tplot variables stored in memory.
    The default output is to show the plots stacked on top of one another inside a GUI window.
    The GUI window has the option to export the plots in either PNG or HTML formats.

    .. note::
        This plotting routine uses the python Bokeh library, which creates plots using HTML and Javascript.
        Bokeh is technically still in beta, so future patches to Bokeh may require updates to this function.

    Parameters:
        name : str / list
            List of tplot variables that will be plotted
        var_label : str, optional
            The name of the tplot variable you would like as
            a second x axis.
        auto_color : bool, optional
            Automatically color the plot lines.
        interactive : bool, optional
<<<<<<< HEAD
            If True, a secondary interactive plot will be generated next to spectrogram plots.  
            Mousing over the spectrogram will display a slice of data from that time on the 
            interactive plot.
=======
            If True, a secondary interactive plot will be generated next to spectrogram plots.
            Mousing over the spectrogram will display a slice of data from that time on the
            interactive chart.
>>>>>>> 61600bde
        combine_axes : bool, optional
            If True, the axes are combined so that they all display the same x range.  This also enables
            scrolling/zooming/panning on one plot to affect all of the other plots simultaneously.
        nb : bool, optional
            If True, the plot will be displayed inside of a current Jupyter notebook session.
        save_file : str, optional
            A full file name and path.
            If this option is set, the plot will be automatically saved to the file name provided in an HTML format.
            The plots can then be opened and viewed on any browser without any requirements.
        bokeh : bool, optional
            If True, plots data using bokeh
            Else (bokeh=False or omitted), plots data using PyQtGraph
        gui : bool, optional
            If True, then this function will output the 2 HTML components of the generated plots as string variables.
            This is useful if you are embedded the plots in your own GUI.  For more information, see
            http://bokeh.pydata.org/en/latest/docs/user_guide/embed.html
        qt : bool, optional
            If True, then this function will display the plot inside of the Qt window.  From this window, you
            can choose to export the plots as either an HTML file, or as a PNG.
        save_png : str, optional
            A full file name and path.
            If this option is set, the plot will be automatically saved to the file name provided in a PNG format.
        display: bool, optional
            If True, then this function will display the plotted tplot variables. Necessary to make this optional
            so we can avoid it in a headless server environment.
<<<<<<< HEAD
        testing: bool, optional
            If True, plots won't actually plot.
        
=======

>>>>>>> 61600bde
    Returns:
        None

    Examples:
        >>> #Plot a single line in bokeh
        >>> import pytplot
        >>> x_data = [2,3,4,5,6]
        >>> y_data = [1,2,3,4,5]
        >>> pytplot.store_data("Variable1", data={'x':x_data, 'y':y_data})
        >>> pytplot.tplot("Variable1",bokeh=True)

        >>> #Display two plots
        >>> x_data = [1,2,3,4,5]
        >>> y_data = [[1,5],[2,4],[3,3],[4,2],[5,1]]
        >>> pytplot.store_data("Variable2", data={'x':x_data, 'y':y_data})
        >>> pytplot.tplot(["Variable1", "Variable2"])

        >>> #Display 2 plots, using Variable1 as another x axis
        >>> x_data = [1,2,3]
        >>> y_data = [ [1,2,3] , [4,5,6], [7,8,9] ]
        >>> v_data = [1,2,3]
        >>> pytplot.store_data("Variable3", data={'x':x_data, 'y':y_data, 'v':v_data})
        >>> pytplot.options("Variable3", 'spec', 1)
        >>> pytplot.tplot(["Variable2", "Variable3"], var_label='Variable1')

        >>> #Plot all 3 tplot variables, sending the output to an HTML file
        >>> pytplot.tplot(["Variable1", "Variable2", "Variable3"], save_file='C:/temp/pytplot_example.html')

        >>> #Plot all 3 tplot variables, sending the HTML output to a pair of strings
        >>> div, component = pytplot.tplot(["Variable1", "Variable2", "Variable3"], gui=True)
    """

    if not pytplot.using_graphics and save_file is None:
        print("Qt was not successfully imported.  Specify save_file to save the file as a .html file.")
        return
    # Check a bunch of things
    if not isinstance(name, list):
        name = [name]
        num_plots = 1
    else:
        num_plots = len(name)

    for i in range(num_plots):
        if isinstance(name[i], int):
            name[i] = list(pytplot.data_quants.keys())[name[i]]
        if name[i] not in pytplot.data_quants.keys():
            print(str(i) + " is currently not in pytplot")
            return

    if isinstance(var_label, int):
        var_label = list(pytplot.data_quants.keys())[var_label]

    if bokeh:
        layout = HTMLPlotter.generate_stack(name, var_label=var_label, auto_color=auto_color, combine_axes=combine_axes,
                                            interactive=interactive)
        # Output types
        if gui:
            script, div = components(layout)
            return script, div
        elif nb:
            output_notebook()
            show(layout)
            return
        elif save_file is not None:
            output_file(save_file, mode='inline')
            save(layout)
            return
        elif qt:
            available_qt_window = tplot_utilities.get_available_qt_window()
            dir_path = tempfile.gettempdir()  # send to user's temp directory
            output_file(os.path.join(dir_path, "temp.html"), mode='inline')
            save(layout)
            new_layout = WebView()
            available_qt_window.resize(pytplot.tplot_opt_glob['window_size'][0] + 100,
                                       pytplot.tplot_opt_glob['window_size'][1] + 100)
            new_layout.resize(pytplot.tplot_opt_glob['window_size'][0], pytplot.tplot_opt_glob['window_size'][1])
            dir_path = tempfile.gettempdir()  # send to user's temp directory
            new_layout.setUrl(QtCore.QUrl.fromLocalFile(os.path.join(dir_path, "temp.html")))
            available_qt_window.newlayout(new_layout)
            available_qt_window.show()
            available_qt_window.activateWindow()
            if testing:
                return
            if not (hasattr(sys, 'ps1')) or not hasattr(QtCore, 'PYQT_VERSION'):
                QtGui.QApplication.instance().exec_()
            return
        else:
            dir_path = tempfile.gettempdir()  # send to user's temp directory
            output_file(os.path.join(dir_path, "temp.html"), mode='inline')
            show(layout)
            return
    else:
<<<<<<< HEAD
        if save_png != None:
=======
        if save_png is not None:
>>>>>>> 61600bde
            layout = QtPlotter.generate_stack(name, var_label=var_label, auto_color=auto_color,
                                              combine_axes=combine_axes,
                                              mouse_moved_event=pytplot.hover_time.change_hover_time)
            layout.resize(pytplot.tplot_opt_glob['window_size'][0], pytplot.tplot_opt_glob['window_size'][1])
            for i, item in enumerate(layout.items()):
                if type(item) == pg.graphicsItems.GraphicsLayout.GraphicsLayout:
                    layout.items()[i].resize(pytplot.tplot_opt_glob['window_size'][0],
                                             pytplot.tplot_opt_glob['window_size'][1])
            exporter = PyTPlot_Exporter.PytplotExporter(layout)
            exporter.parameters()['width'] = pytplot.tplot_opt_glob['window_size'][0]
            exporter.parameters()['height'] = pytplot.tplot_opt_glob['window_size'][1]
            exporter.export(save_png)

        if display:
            # Set up all things needed for when a user asks to save plot from window
            layout_orig = QtPlotter.generate_stack(name, var_label=var_label, auto_color=auto_color,
                                                   combine_axes=combine_axes,
                                                   mouse_moved_event=pytplot.hover_time.change_hover_time)
            layout_orig.resize(pytplot.tplot_opt_glob['window_size'][0], pytplot.tplot_opt_glob['window_size'][1])
            for i, item in enumerate(layout_orig.items()):
                if type(item) == pg.graphicsItems.GraphicsLayout.GraphicsLayout:
                    layout_orig.items()[i].resize(pytplot.tplot_opt_glob['window_size'][0],
                                                  pytplot.tplot_opt_glob['window_size'][1])
            exporter = QtPlotter.PytplotExporter(layout_orig)

            # Set up displayed plot window and grab plots to plot on it
            available_qt_window = tplot_utilities.get_available_qt_window()

            layout = QtPlotter.generate_stack(name, var_label=var_label, auto_color=auto_color,
                                              combine_axes=combine_axes,
<<<<<<< HEAD
                                              mouse_moved_event=pytplot.hover_time.change_hover_time,
                                              crosshair=pytplot.tplot_opt_glob['crosshair'])
=======
                                              mouse_moved_event=pytplot.hover_time.change_hover_time)

>>>>>>> 61600bde
            available_qt_window.newlayout(layout)
            available_qt_window.resize(pytplot.tplot_opt_glob['window_size'][0],
                                       pytplot.tplot_opt_glob['window_size'][1])

            # Implement button that lets you save the PNG
            available_qt_window.init_savepng(exporter)

            # Show the plot window and plot
            available_qt_window.show()
            available_qt_window.activateWindow()

            if interactive:
                # Call 2D interactive window; This will only plot something when spectrograms are involved.
                interactiveplot.interactiveplot()

            static_list = [i for i in name if 'static' in pytplot.data_quants[i].extras]
            for tplot_var in static_list:
                # Call 2D static window; This will only plot something when spectrograms are involved.
                staticplot.static2dplot(tplot_var, pytplot.data_quants[tplot_var].extras['static'])

            static_tavg_list = [i for i in name if 'static_tavg' in pytplot.data_quants[i].extras]
            for tplot_var in static_tavg_list:
                # Call 2D static window for time-averaged values; This will only plot something when spectrograms
                # are involved
                staticplot_tavg.static2dplot_timeaveraged(
                    tplot_var, pytplot.data_quants[tplot_var].extras['static_tavg'])

            # (hasattr(sys, 'ps1')) checks to see if we're in ipython
            # plots the plots!
            if testing:
                return
            if not (hasattr(sys, 'ps1')) or not hasattr(QtCore, 'PYQT_VERSION'):
                QtGui.QApplication.instance().exec_()

        return<|MERGE_RESOLUTION|>--- conflicted
+++ resolved
@@ -12,21 +12,13 @@
 from bokeh.embed import components
 from pytplot import tplot_utilities
 import tempfile
-<<<<<<< HEAD
-
-=======
->>>>>>> 61600bde
 
 if pytplot.using_graphics:
     from .QtPlotter import PyTPlot_Exporter
     from pyqtgraph.Qt import QtCore, QtGui, QtCore
     import pyqtgraph as pg
-<<<<<<< HEAD
     from . import QtPlotter, interactiveplot, staticplot, staticplot_tavg
-=======
-    from . import QtPlotter, interactive2dPlot
-
->>>>>>> 61600bde
+
     try:
         from PyQt5.QtWebKitWidgets import QWebView as WebView
     except:
@@ -35,31 +27,18 @@
 
 def tplot(name,
           var_label=None,
-<<<<<<< HEAD
-          auto_color=True, 
-          interactive=False,
-          combine_axes=True, 
-          nb=False, 
-=======
           auto_color=True,
           interactive=False,
           combine_axes=True,
           nb=False,
->>>>>>> 61600bde
           save_file=None,
           gui=False,
           qt=False,
           bokeh=False,
-<<<<<<< HEAD
-          crosshair=False,
+          crosshair=True,
           save_png=None,
           display=True,
           testing=False):
-    
-=======
-          save_png=None,
-          display=True):
->>>>>>> 61600bde
     """
     This is the function used to display the tplot variables stored in memory.
     The default output is to show the plots stacked on top of one another inside a GUI window.
@@ -78,15 +57,9 @@
         auto_color : bool, optional
             Automatically color the plot lines.
         interactive : bool, optional
-<<<<<<< HEAD
-            If True, a secondary interactive plot will be generated next to spectrogram plots.  
-            Mousing over the spectrogram will display a slice of data from that time on the 
-            interactive plot.
-=======
             If True, a secondary interactive plot will be generated next to spectrogram plots.
             Mousing over the spectrogram will display a slice of data from that time on the
-            interactive chart.
->>>>>>> 61600bde
+            interactive plot.
         combine_axes : bool, optional
             If True, the axes are combined so that they all display the same x range.  This also enables
             scrolling/zooming/panning on one plot to affect all of the other plots simultaneously.
@@ -112,13 +85,9 @@
         display: bool, optional
             If True, then this function will display the plotted tplot variables. Necessary to make this optional
             so we can avoid it in a headless server environment.
-<<<<<<< HEAD
         testing: bool, optional
             If True, plots won't actually plot.
-        
-=======
-
->>>>>>> 61600bde
+
     Returns:
         None
 
@@ -211,11 +180,7 @@
             show(layout)
             return
     else:
-<<<<<<< HEAD
-        if save_png != None:
-=======
         if save_png is not None:
->>>>>>> 61600bde
             layout = QtPlotter.generate_stack(name, var_label=var_label, auto_color=auto_color,
                                               combine_axes=combine_axes,
                                               mouse_moved_event=pytplot.hover_time.change_hover_time)
@@ -246,13 +211,8 @@
 
             layout = QtPlotter.generate_stack(name, var_label=var_label, auto_color=auto_color,
                                               combine_axes=combine_axes,
-<<<<<<< HEAD
                                               mouse_moved_event=pytplot.hover_time.change_hover_time,
                                               crosshair=pytplot.tplot_opt_glob['crosshair'])
-=======
-                                              mouse_moved_event=pytplot.hover_time.change_hover_time)
-
->>>>>>> 61600bde
             available_qt_window.newlayout(layout)
             available_qt_window.resize(pytplot.tplot_opt_glob['window_size'][0],
                                        pytplot.tplot_opt_glob['window_size'][1])
