from __future__ import division
from . import tplot_common
<<<<<<< HEAD


=======
>>>>>>> 31c47718
from .xlim import xlim

def tlimit(arg):
    global lim_info
    
    if arg is 'last':
        xlast = tplot_common.lim_info['xlast']
        tplot_common.lim_info['xlast'] = tplot_common.tplot_opt_glob['x_range']
        tplot_common.tplot_opt_glob['x_range'] = xlast
    elif arg is 'full':
        tplot_common.tplot_opt_glob['x_range'] = tplot_common.lim_info['xfull'] 
    elif isinstance(arg, list):
        minn = arg[0]
        maxx = arg[1]
        xlim(minn, maxx)
        
    return<|MERGE_RESOLUTION|>--- conflicted
+++ resolved
@@ -1,10 +1,6 @@
 from __future__ import division
 from . import tplot_common
-<<<<<<< HEAD
 
-
-=======
->>>>>>> 31c47718
 from .xlim import xlim
 
 def tlimit(arg):
